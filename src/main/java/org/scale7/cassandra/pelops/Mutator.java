--- conflicted
+++ resolved
@@ -557,15 +557,11 @@
      * @param subColNames               The sub-column names to delete
      */
     public Mutator deleteSubColumns(String colFamily, Bytes rowKey, Bytes colName, List<Bytes> subColNames) {
-<<<<<<< HEAD
-        Deletion deletion = new Deletion();
-        deletion.setTimestamp(timestamp);
-=======
     	safeGetRowKey(rowKey);
     	validateColumnName(colName);
     	validateColumnNames(subColNames);
-        Deletion deletion = new Deletion(timestamp);
->>>>>>> 65c8d10f
+        Deletion deletion = new Deletion();
+        deletion.setTimestamp(timestamp);
         deletion.setSuper_column(nullSafeGet(colName));
         // CASSANDRA-1027 allows for a null predicate
         deletion.setPredicate(
